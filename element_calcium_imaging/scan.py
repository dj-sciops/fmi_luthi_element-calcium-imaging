--- conflicted
+++ resolved
@@ -362,32 +362,6 @@
             nd2_file = nd2.ND2File(scan_filepaths[0])
             is_multiROI = False  # MultiROI to be implemented later
 
-<<<<<<< HEAD
-            # Estimate ND2 file scan duration
-            def estimate_nd2_scan_duration(nd2_scan_obj):
-                # Calculates scan duration for Nikon images
-                ti = nd2_scan_obj.frame_metadata(0).channels[0].time.absoluteJulianDayNumber  # Initial frame's JD.
-                tf = nd2_scan_obj.frame_metadata(nd2_scan_obj.shape[0] - 1).channels[
-                    0].time.absoluteJulianDayNumber  # Final frame's JD.
-                fps = 1000 / nd2_scan_obj.experiment[0].parameters.periods[0].periodDiff.avg  # Frame per second
-                return (tf - ti) * 86400 + 1 / fps
-
-            scan_duration = sum([estimate_nd2_scan_duration(nd2.ND2File(f)) for f in scan_filepaths])
-
-            # Insert in ScanInfo
-            self.insert1(dict(key,
-                              nfields=nd2_file.sizes.get('P', 1),
-                              nchannels=nd2_file.attributes.channelCount,
-                              nframes=nd2_file.metadata.contents.frameCount,
-                              ndepths=nd2_file.sizes.get('Z', 1),
-                              x=None,
-                              y=None,
-                              z=None,
-                              fps=1000 / nd2_file.experiment[0].parameters.periods[0].periodDiff.avg,
-                              bidirectional=bool(nd2_file.custom_data['GrabberCameraSettingsV1_0']['GrabberCameraSettings']['PropertiesQuality']['ScanDirection']),
-                              nrois=0,
-                              scan_duration=scan_duration))
-=======
             # Frame per second
             try:
                 fps = 1000 / nd2_file.experiment[0].parameters.periods[0].periodDiff.avg
@@ -435,7 +409,6 @@
                     scan_duration=scan_duration,
                 )
             )
->>>>>>> 9b075e1b
 
             # MultiROI to be implemented later
 
