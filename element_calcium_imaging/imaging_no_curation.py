import importlib
import inspect
import pathlib
from collections.abc import Callable

import datajoint as dj
import numpy as np
from element_interface.utils import dict_to_uuid, find_full_path, find_root_directory

from . import imaging_report, scan
from .scan import (
    get_calcium_imaging_files,
    get_imaging_root_data_dir,
    get_processed_root_data_dir,
)

schema = dj.Schema()

_linking_module = None


def activate(
    imaging_schema_name: str,
    scan_schema_name: str = None,
    *,
    create_schema: bool = True,
    create_tables: bool = True,
    linking_module: str = None,
):
    """Activate this schema.

    Args:
        imaging_schema_name (str): Schema name on the database server to activate the
            `imaging` module.
        scan_schema_name (str): Schema name on the database server to activate the
            `scan` module. Omitted, if the `scan` module is already activated.
        create_schema (bool): When True (default), create schema in the database if it
            does not yet exist.
        create_tables (bool): When True (default), create tables in the database if they
            do not yet exist.
        linking_module (str): A module name or a module containing the required
            dependencies to activate the `imaging` module: + all that are required by
            the `scan` module.

    Dependencies:
    Upstream tables:
        + Session: A parent table to Scan, identifying a scanning session.
        + Equipment: A parent table to Scan, identifying a scanning device.
    """

    if isinstance(linking_module, str):
        linking_module = importlib.import_module(linking_module)
    assert inspect.ismodule(
        linking_module
    ), "The argument 'dependency' must be a module's name or a module"

    global _linking_module
    _linking_module = linking_module

    scan.activate(
        scan_schema_name,
        create_schema=create_schema,
        create_tables=create_tables,
        linking_module=linking_module,
    )
    schema.activate(
        imaging_schema_name,
        create_schema=create_schema,
        create_tables=create_tables,
        add_objects=_linking_module.__dict__,
    )
    imaging_report.activate(f"{imaging_schema_name}_report", imaging_schema_name)


# -------------- Table declarations --------------


@schema
class ProcessingMethod(dj.Lookup):
    """Package used for processing of calcium imaging data (e.g. Suite2p, CaImAn, etc.).

    Attributes:
        processing_method (str): Processing method.
        processing_method_desc (str): Processing method description.
    """

    definition = """# Package used for processing of calcium imaging data (e.g. Suite2p, CaImAn, etc.).
    processing_method: char(8)
    ---
    processing_method_desc: varchar(1000)  # Processing method description
    """

    contents = [
        ("suite2p", "suite2p analysis suite"),
        ("caiman", "caiman analysis suite"),
        ("extract", "extract analysis suite"),
    ]


@schema
class ProcessingParamSet(dj.Lookup):
    """Parameter set used for the processing of the calcium imaging scans,
    including both the analysis suite and its respective input parameters.

    A hash of the parameters of the analysis suite is also stored in order
    to avoid duplicated entries.

    Attributes:
        paramset_idx (int): Unique parameter set ID.
        ProcessingMethod (foreign key): A primary key from ProcessingMethod.
        paramset_desc (str): Parameter set description.
        param_set_hash (uuid): A universally unique identifier for the parameter set.
        params (longblob): Parameter Set, a dictionary of all applicable parameters to
            the analysis suite.
    """

    definition = """# Processing Parameter Set
    paramset_idx: smallint  # Unique parameter set ID.
    ---
    -> ProcessingMethod
    paramset_desc: varchar(1280)  # Parameter-set description
    param_set_hash: uuid  # A universally unique identifier for the parameter set
    unique index (param_set_hash)
    params: longblob  # Parameter Set, a dictionary of all applicable parameters to the analysis suite.
    """

    @classmethod
    def insert_new_params(
        cls,
        processing_method: str,
        paramset_idx: int,
        paramset_desc: str,
        params: dict,
    ):
        """Insert a parameter set into ProcessingParamSet table.

        This function automates the parameter set hashing and avoids insertion of an
            existing parameter set.

        Attributes:
            processing_method (str): Processing method/package used for processing of
                calcium imaging.
            paramset_idx (int): Unique parameter set ID.
            paramset_desc (str): Parameter set description.
            params (dict): Parameter Set, all applicable parameters to the analysis
                suite.
        """
        if processing_method == "extract":
            assert (
                params.get("extract") is not None and params.get("suite2p") is not None
            ), ValueError(
                "Please provide the processing parameters in the {'suite2p': {...}, 'extract': {...}} dictionary format."
            )

            # Force Suite2p to only run motion correction.
            params["suite2p"]["do_registration"] = True
            params["suite2p"]["roidetect"] = False

        param_dict = {
            "processing_method": processing_method,
            "paramset_idx": paramset_idx,
            "paramset_desc": paramset_desc,
            "params": params,
            "param_set_hash": dict_to_uuid(params),
        }
        q_param = cls & {"param_set_hash": param_dict["param_set_hash"]}

        if q_param:  # If the specified param-set already exists
            p_name = q_param.fetch1("paramset_idx")
            if p_name == paramset_idx:  # If the existed set has the same name: job done
                return
            else:  # If not same name: human error, trying to add the same paramset with different name
                raise dj.DataJointError(
                    "The specified param-set already exists - name: {}".format(p_name)
                )
        else:
            cls.insert1(param_dict)


@schema
class CellCompartment(dj.Lookup):
    """Cell compartments that can be imaged (e.g. 'axon', 'soma', etc.)

    Attributes:
        cell_compartment (str): Cell compartment.
    """

    definition = """# Cell compartments
    cell_compartment: char(16)
    """

    contents = zip(["axon", "soma", "bouton"])


@schema
class MaskType(dj.Lookup):
    """Available labels for segmented masks (e.g. 'soma', 'axon', 'dendrite', 'neuropil').

    Attributes:
        mask_type (str): Mask type.
    """

    definition = """# Possible types of a segmented mask
    mask_type: varchar(16)
    """

    contents = zip(["soma", "axon", "dendrite", "neuropil", "artefact", "unknown"])


# -------------- Trigger a processing routine --------------


@schema
class ProcessingTask(dj.Manual):
    """A pairing of processing params and scans to be loaded or triggered

    This table defines a calcium imaging processing task for a combination of a
    `Scan` and a `ProcessingParamSet` entries, including all the inputs (scan, method,
    method's parameters). The task defined here is then run in the downstream table
    `Processing`. This table supports definitions of both loading of pre-generated results
    and the triggering of new analysis for all supported analysis methods.

    Attributes:
        scan.Scan (foreign key): Primary key from scan.Scan.
        ProcessingParamSet (foreign key): Primary key from ProcessingParamSet.
        processing_output_dir (str): Output directory of the processed scan relative to the root data directory.
        task_mode (str): One of 'load' (load computed analysis results) or 'trigger'
            (trigger computation).
    """

    definition = """# Manual table for defining a processing task ready to be run
    -> scan.Scan
    -> ProcessingParamSet
    ---
    processing_output_dir: varchar(255)  #  Output directory of the processed scan relative to root data directory
    task_mode='load': enum('load', 'trigger')  # 'load': load computed analysis results, 'trigger': trigger computation
    """

    @classmethod
    def infer_output_dir(cls, key, relative=False, mkdir=False):
        """Infer an output directory for an entry in ProcessingTask table.

        Args:
            key (dict): Primary key from the ProcessingTask table.
            relative (bool): If True, processing_output_dir is returned relative to
                imaging_root_dir. Default False.
            mkdir (bool): If True, create the processing_output_dir directory.
                Default True.

        Returns:
            dir (str): A default output directory for the processed results (processed_output_dir
                in ProcessingTask) based on the following convention:
                processed_dir / scan_dir / {processing_method}_{paramset_idx}
                e.g.: sub4/sess1/scan0/suite2p_0
        """
        acq_software = (scan.Scan & key).fetch1("acq_software")
        scan_dir = find_full_path(
            get_imaging_root_data_dir(),
            get_calcium_imaging_files(key, acq_software)[0],
        ).parent
        root_dir = find_root_directory(get_imaging_root_data_dir(), scan_dir)

        method = (
            (ProcessingParamSet & key).fetch1("processing_method").replace(".", "-")
        )

        processed_dir = pathlib.Path(get_processed_root_data_dir())
        output_dir = (
            processed_dir
            / scan_dir.relative_to(root_dir)
            / f'{method}_{key["paramset_idx"]}'
        )

        if mkdir:
            output_dir.mkdir(parents=True, exist_ok=True)

        return output_dir.relative_to(processed_dir) if relative else output_dir

    @classmethod
    def generate(cls, scan_key, paramset_idx=0):
        """Generate a ProcessingTask for a Scan using an parameter ProcessingParamSet

        Generate an entry in the ProcessingTask table for a particular scan using an
        existing parameter set from the ProcessingParamSet table.

        Args:
            scan_key (dict): Primary key from Scan table.
            paramset_idx (int): Unique parameter set ID.
        """
        key = {**scan_key, "paramset_idx": paramset_idx}

        processed_dir = get_processed_root_data_dir()
        output_dir = cls.infer_output_dir(key, relative=False, mkdir=True)

        method = (ProcessingParamSet & {"paramset_idx": paramset_idx}).fetch1(
            "processing_method"
        )

        try:
            if method == "suite2p":
                from element_interface import suite2p_loader

                suite2p_loader.Suite2p(output_dir)
            elif method == "caiman":
                from element_interface import caiman_loader

                caiman_loader.CaImAn(output_dir)
            elif method == "extract":
                from element_interface import extract_loader

                extract_loader.EXTRACT(output_dir)

            else:
                raise NotImplementedError(
                    "Unknown/unimplemented method: {}".format(method)
                )
        except FileNotFoundError:
            task_mode = "trigger"
        else:
            task_mode = "load"

        cls.insert1(
            {
                **key,
                "processing_output_dir": output_dir.relative_to(
                    processed_dir
                ).as_posix(),
                "task_mode": task_mode,
            }
        )

    auto_generate_entries = generate


@schema
class Processing(dj.Computed):
    """Perform the computation of an entry (task) defined in the ProcessingTask table.
    The computation is performed only on the scans with ScanInfo inserted.

    Attributes:
        ProcessingTask (foreign key): Primary key from ProcessingTask.
        processing_time (datetime): Process completion datetime.
        package_version (str, optional): Version of the analysis package used in
            processing the data.
    """

    definition = """
    -> ProcessingTask
    ---
    processing_time     : datetime  # Time of generation of this set of processed, segmented results
    package_version=''  : varchar(16)
    """

    # Run processing only on Scan with ScanInfo inserted
    @property
    def key_source(self):
        """Limit the Processing to Scans that have their metadata ingested to the
        database."""
        ks = ProcessingTask & scan.ScanInfo
        per_plane_proc = (
            ProcessingTask.aggr(
                PerPlaneProcessingTask.proj(), task_count="count(*)", keep_all_rows=True
            )
            * ProcessingTask.aggr(
                PerPlaneProcessing.proj(),
                finished_task_count="count(*)",
                keep_all_rows=True,
            )
            & "task_count = finished_task_count"
        )
        return ks & per_plane_proc

    def make(self, key):
        """Execute the calcium imaging analysis defined by the ProcessingTask."""

        task_mode, output_dir = (ProcessingTask & key).fetch1(
            "task_mode", "processing_output_dir"
        )

        if not output_dir:
            output_dir = ProcessingTask.infer_output_dir(key, relative=True, mkdir=True)
            # update processing_output_dir
            ProcessingTask.update1(
                {**key, "processing_output_dir": output_dir.as_posix()}
            )
        output_dir = find_full_path(get_imaging_root_data_dir(), output_dir).as_posix()

        if task_mode == "load":
            method, imaging_dataset = get_loader_result(key, ProcessingTask)
            if method == "suite2p":
                if (scan.ScanInfo & key).fetch1("nrois") > 0:
                    raise NotImplementedError(
                        "Suite2p ingestion error - Unable to handle"
                        + " ScanImage multi-ROI scanning mode yet"
                    )
                suite2p_dataset = imaging_dataset
                key = {**key, "processing_time": suite2p_dataset.creation_time}
            elif method == "caiman":
                caiman_dataset = imaging_dataset
                key = {**key, "processing_time": caiman_dataset.creation_time}
            elif method == "extract":
                raise NotImplementedError(
                    "To use EXTRACT with this DataJoint Element please set `task_mode=trigger`"
                )
            else:
                raise NotImplementedError("Unknown method: {}".format(method))
        elif task_mode == "trigger":
            method = (ProcessingParamSet * ProcessingTask & key).fetch1(
                "processing_method"
            )
            acq_software = (scan.Scan & key).fetch1("acq_software")

            image_files = (scan.ScanInfo.ScanFile & key).fetch("file_path")
            image_files = [
                find_full_path(get_imaging_root_data_dir(), image_file)
                for image_file in image_files
            ]

            if method == "suite2p":
                import suite2p

                suite2p_params = (ProcessingTask * ProcessingParamSet & key).fetch1(
                    "params"
                )
                suite2p_params["save_path0"] = output_dir
                (
                    suite2p_params["fs"],
                    suite2p_params["nplanes"],
                    suite2p_params["nchannels"],
                ) = (scan.ScanInfo & key).fetch1("fps", "ndepths", "nchannels")

                input_format = pathlib.Path(image_files[0]).suffix
                suite2p_params["input_format"] = input_format[1:]

                suite2p_paths = {
                    "data_path": [image_files[0].parent.as_posix()],
                    "tiff_list": [f.as_posix() for f in image_files],
                }
                suite2p_params["force_sktiff"] = True

                suite2p.run_s2p(ops=suite2p_params, db=suite2p_paths)  # Run suite2p

                _, imaging_dataset = get_loader_result(key, ProcessingTask)
                suite2p_dataset = imaging_dataset
                key = {**key, "processing_time": suite2p_dataset.creation_time}

            elif method == "caiman":
                from element_interface.caiman_loader import _process_scanimage_tiff
                from element_interface.run_caiman import run_caiman

                caiman_params = (ProcessingTask * ProcessingParamSet & key).fetch1(
                    "params"
                )
                sampling_rate, ndepths, nchannels = (scan.ScanInfo & key).fetch1(
                    "fps", "ndepths", "nchannels"
                )

                is3D = caiman_params.get("is3D", False)
                if is3D:
                    raise NotImplementedError(
                        "Analyzing 3D scans using CaImAn is not yet supported in this pipeline."
                    )

                channel = caiman_params.get("channel_to_process", 0)

                if ndepths == 1:  # single-plane processing
                    if acq_software == "ScanImage":
                        if nchannels > 1:
                            # handle multi-channel tiff image before running CaImAn
                            tmp_dir = pathlib.Path(output_dir) / "channel_separated_tif"
                            tmp_dir.mkdir(exist_ok=True)
                            _process_scanimage_tiff(
                                [f.as_posix() for f in image_files], output_dir=tmp_dir
                            )
                            image_files = tmp_dir.glob(f"*_chn{channel}.tif")
<<<<<<< HEAD
                    elif acq_software == "PrairieView":
                        from element_interface import PrairieViewMeta

                        pv_dir = pathlib.Path(image_files[0]).parent
                        PVmeta = PrairieViewMeta(pv_dir)
                        channel = (
                            channel
                            if PVmeta.meta["num_channels"] > 1
                            else PVmeta.meta["channels"][0]
                        )
                        image_files = [
                            PVmeta.write_single_bigtiff(
                                plane_idx=0,
                                channel=channel,
                                output_dir=output_dir,
                                caiman_compatible=True,
                            )
                        ]
=======
                        elif acq_software == "PrairieView":
                            from element_interface.prairie_view_loader import (
                                PrairieViewMeta,
                            )

                            pv_dir = pathlib.Path(image_files[0]).parent
                            PVmeta = PrairieViewMeta(pv_dir)
                            image_files = [
                                pv_dir / f
                                for f in PVmeta.get_prairieview_files(
                                    channel=caiman_params.get("channel_to_process", 0),
                                )
                            ]
>>>>>>> b5652047

                    run_caiman(
                        file_paths=[f.as_posix() for f in image_files],
                        parameters=caiman_params,
                        sampling_rate=sampling_rate,
                        output_dir=output_dir,
                        is3D=is3D,
                    )

                    _, imaging_dataset = get_loader_result(key, ProcessingTask)
                    caiman_dataset = imaging_dataset
                    key["processing_time"] = caiman_dataset.creation_time
                else:  # multi-plane processing
                    # per-plane processing with CaImAn
                    if acq_software == "ScanImage":
                        raise NotImplementedError(
                            "Multi-plane processing using CaImAn for ScanImage scans is not yet supported in this pipeline."
                        )
                    elif acq_software == "PrairieView":
                        # Generate separate processing task for each plane - in `PerPlaneProcessingTask`
                        # if all `PerPlaneProcessingTask` for this key are done - ingest the results
                        from element_interface.prairie_view_loader import (
                            PrairieViewMeta,
                        )

                        pv_dir = pathlib.Path(image_files[0]).parent
                        PVmeta = PrairieViewMeta(pv_dir)

                        channel = (
                            channel
                            if PVmeta.meta["num_channels"] > 1
                            else PVmeta.meta["channels"][0]
                        )

                        plane_processing_tasks = []
                        for plane_idx in PVmeta.meta["plane_indices"]:
                            pln_output_dir = (
                                pathlib.Path(output_dir)
                                / f"pln{plane_idx}_chn{channel}"
                            )

                            pln_output_dir.mkdir(parents=True, exist_ok=True)
                            plane_processing_tasks.append(
                                {
                                    **key,
                                    "plane_idx": plane_idx,
                                    "processing_output_dir": pln_output_dir,
                                }
                            )

                        if len(
                            PerPlaneProcessing.proj() & plane_processing_tasks
                        ) == len(plane_processing_tasks):
                            _, imaging_dataset = get_loader_result(key, ProcessingTask)
                            caiman_dataset = imaging_dataset
                            key["processing_time"] = caiman_dataset.creation_time
                        else:
                            PerPlaneProcessingTask.insert(
                                plane_processing_tasks, skip_duplicates=True
                            )
                            return

            elif method == "extract":
                import suite2p
                from element_interface.extract_trigger import EXTRACT_trigger
                from scipy.io import savemat

                # Motion Correction with Suite2p
                params = (ProcessingTask * ProcessingParamSet & key).fetch1("params")

                params["suite2p"]["save_path0"] = output_dir
                (
                    params["suite2p"]["fs"],
                    params["suite2p"]["nplanes"],
                    params["suite2p"]["nchannels"],
                ) = (scan.ScanInfo & key).fetch1("fps", "ndepths", "nchannels")

                input_format = pathlib.Path(image_files[0]).suffix
                params["suite2p"]["input_format"] = input_format[1:]

                suite2p_paths = {
                    "data_path": [image_files[0].parent.as_posix()],
                    "tiff_list": [f.as_posix() for f in image_files],
                }

                suite2p.run_s2p(ops=params["suite2p"], db=suite2p_paths)

                # Convert data.bin to registered_scans.mat
                scanfile_fullpath = pathlib.Path(output_dir) / "suite2p/plane0/data.bin"

                data_shape = (scan.ScanInfo * scan.ScanInfo.Field & key).fetch1(
                    "nframes", "px_height", "px_width"
                )
                data = np.memmap(scanfile_fullpath, shape=data_shape, dtype=np.int16)

                scan_matlab_fullpath = scanfile_fullpath.parent / "registered_scan.mat"

                # Save the motion corrected movie (data.bin) in a .mat file
                savemat(
                    scan_matlab_fullpath,
                    {"M": np.transpose(data, axes=[1, 2, 0])},
                )

                # Execute EXTRACT

                ex = EXTRACT_trigger(
                    scan_matlab_fullpath, params["extract"], output_dir
                )
                ex.run()

                _, extract_dataset = get_loader_result(key, ProcessingTask)
                key["processing_time"] = extract_dataset.creation_time

        else:
            raise ValueError(f"Unknown task mode: {task_mode}")

        self.insert1({**key, "package_version": ""})


# -------------- Motion Correction --------------


@schema
class MotionCorrection(dj.Imported):
    """Results of motion correction shifts performed on the imaging data.

    Attributes:
        Processing (foreign key): Primary key from Processing.
        scan.Channel.proj(motion_correct_channel='channel') (int): Channel used for
            motion correction in this processing task.
    """

    definition = """# Results of motion correction
    -> Processing
    ---
    -> scan.Channel.proj(motion_correct_channel='channel') # channel used for motion correction in this processing task
    """

    class RigidMotionCorrection(dj.Part):
        """Details of rigid motion correction performed on the imaging data.

        Attributes:
            MotionCorrection (foreign key): Primary key from MotionCorrection.
            outlier_frames (longblob): Mask with true for frames with outlier shifts
                (already corrected).
            y_shifts (longblob): y motion correction shifts (pixels).
            x_shifts (longblob): x motion correction shifts (pixels).
            z_shifts (longblob, optional): z motion correction shifts (z-drift, pixels).
            y_std (float): standard deviation of y shifts across all frames (pixels).
            x_std (float): standard deviation of x shifts across all frames (pixels).
            z_std (float, optional): standard deviation of z shifts across all frames
                (pixels).
        """

        definition = """# Details of rigid motion correction performed on the imaging data
        -> master
        ---
        outlier_frames=null : longblob  # mask with true for frames with outlier shifts (already corrected)
        y_shifts            : longblob  # (pixels) y motion correction shifts
        x_shifts            : longblob  # (pixels) x motion correction shifts
        z_shifts=null       : longblob  # (pixels) z motion correction shifts (z-drift)
        y_std               : float     # (pixels) standard deviation of y shifts across all frames
        x_std               : float     # (pixels) standard deviation of x shifts across all frames
        z_std=null          : float     # (pixels) standard deviation of z shifts across all frames
        """

    class NonRigidMotionCorrection(dj.Part):
        """Piece-wise rigid motion correction - tile the FOV into multiple 3D
        blocks/patches.

        Attributes:
            MotionCorrection (foreign key): Primary key from MotionCorrection.
            outlier_frames (longblob, null): Mask with true for frames with outlier
                shifts (already corrected).
            block_height (int): Block height in pixels.
            block_width (int): Block width in pixels.
            block_depth (int): Block depth in pixels.
            block_count_y (int): Number of blocks tiled in the y direction.
            block_count_x (int): Number of blocks tiled in the x direction.
            block_count_z (int): Number of blocks tiled in the z direction.
        """

        definition = """# Details of non-rigid motion correction performed on the imaging data
        -> master
        ---
        outlier_frames=null : longblob # mask with true for frames with outlier shifts (already corrected)
        block_height        : int      # (pixels)
        block_width         : int      # (pixels)
        block_depth         : int      # (pixels)
        block_count_y       : int      # number of blocks tiled in the y direction
        block_count_x       : int      # number of blocks tiled in the x direction
        block_count_z       : int      # number of blocks tiled in the z direction
        """

    class Block(dj.Part):
        """FOV-tiled blocks used for non-rigid motion correction.

        Attributes:
            NonRigidMotionCorrection (foreign key): Primary key from
                NonRigidMotionCorrection.
            block_id (int): Unique block ID.
            block_y (longblob): y_start and y_end in pixels for this block
            block_x (longblob): x_start and x_end in pixels for this block
            block_z (longblob): z_start and z_end in pixels for this block
            y_shifts (longblob): y motion correction shifts for every frame in pixels
            x_shifts (longblob): x motion correction shifts for every frame in pixels
            z_shift=null (longblob, optional): x motion correction shifts for every frame
                in pixels
            y_std (float): standard deviation of y shifts across all frames in pixels
            x_std (float): standard deviation of x shifts across all frames in pixels
            z_std=null (float, optional): standard deviation of z shifts across all frames
                in pixels
        """

        definition = """# FOV-tiled blocks used for non-rigid motion correction
        -> master.NonRigidMotionCorrection
        block_id        : int
        ---
        block_y         : longblob  # (y_start, y_end) in pixel of this block
        block_x         : longblob  # (x_start, x_end) in pixel of this block
        block_z         : longblob  # (z_start, z_end) in pixel of this block
        y_shifts        : longblob  # (pixels) y motion correction shifts for every frame
        x_shifts        : longblob  # (pixels) x motion correction shifts for every frame
        z_shifts=null   : longblob  # (pixels) z motion correction shifts for every frame
        y_std           : float     # (pixels) standard deviation of y shifts across all frames
        x_std           : float     # (pixels) standard deviation of x shifts across all frames
        z_std=null      : float     # (pixels) standard deviation of z shifts across all frames
        """

    class Summary(dj.Part):
        """Summary images for each field and channel after corrections.

        Attributes:
            MotionCorrection (foreign key): Primary key from MotionCorrection.
            scan.ScanInfo.Field (foreign key): Primary key from scan.ScanInfo.Field.
            ref_image (longblob): Image used as alignment template.
            average_image (longblob): Mean of registered frames.
            correlation_image (longblob, optional): Correlation map (computed during
                cell detection).
            max_proj_image (longblob, optional): Max of registered frames.
        """

        definition = """# Summary images for each field and channel after corrections
        -> master
        -> scan.ScanInfo.Field
        ---
        ref_image               : longblob  # image used as alignment template
        average_image           : longblob  # mean of registered frames
        correlation_image=null  : longblob  # correlation map (computed during cell detection)
        max_proj_image=null     : longblob  # max of registered frames
        """

    def make(self, key):
        """Populate MotionCorrection with results parsed from analysis outputs"""

        method, imaging_dataset = get_loader_result(key, ProcessingTask)

        field_keys, _ = (scan.ScanInfo.Field & key).fetch(
            "KEY", "field_z", order_by="field_z"
        )

        if method in ["suite2p", "extract"]:
            suite2p_dataset = imaging_dataset

            motion_correct_channel = suite2p_dataset.planes[0].alignment_channel

            # ---- iterate through all s2p plane outputs ----
            rigid_correction, nonrigid_correction, nonrigid_blocks = {}, {}, {}
            summary_images = []
            for idx, (plane, s2p) in enumerate(suite2p_dataset.planes.items()):
                # -- rigid motion correction --
                if idx == 0:
                    rigid_correction = {
                        **key,
                        "y_shifts": s2p.ops["yoff"],
                        "x_shifts": s2p.ops["xoff"],
                        "z_shifts": np.full_like(s2p.ops["xoff"], 0),
                        "y_std": np.nanstd(s2p.ops["yoff"]),
                        "x_std": np.nanstd(s2p.ops["xoff"]),
                        "z_std": np.nan,
                        "outlier_frames": s2p.ops["badframes"],
                    }
                else:
                    rigid_correction["y_shifts"] = np.vstack(
                        [rigid_correction["y_shifts"], s2p.ops["yoff"]]
                    )
                    rigid_correction["y_std"] = np.nanstd(
                        rigid_correction["y_shifts"].flatten()
                    )
                    rigid_correction["x_shifts"] = np.vstack(
                        [rigid_correction["x_shifts"], s2p.ops["xoff"]]
                    )
                    rigid_correction["x_std"] = np.nanstd(
                        rigid_correction["x_shifts"].flatten()
                    )
                    rigid_correction["outlier_frames"] = np.logical_or(
                        rigid_correction["outlier_frames"], s2p.ops["badframes"]
                    )
                # -- non-rigid motion correction --
                if s2p.ops["nonrigid"]:
                    if idx == 0:
                        nonrigid_correction = {
                            **key,
                            "block_height": s2p.ops["block_size"][0],
                            "block_width": s2p.ops["block_size"][1],
                            "block_depth": 1,
                            "block_count_y": s2p.ops["nblocks"][0],
                            "block_count_x": s2p.ops["nblocks"][1],
                            "block_count_z": len(suite2p_dataset.planes),
                            "outlier_frames": s2p.ops["badframes"],
                        }
                    else:
                        nonrigid_correction["outlier_frames"] = np.logical_or(
                            nonrigid_correction["outlier_frames"],
                            s2p.ops["badframes"],
                        )
                    for b_id, (b_y, b_x, bshift_y, bshift_x) in enumerate(
                        zip(
                            s2p.ops["xblock"],
                            s2p.ops["yblock"],
                            s2p.ops["yoff1"].T,
                            s2p.ops["xoff1"].T,
                        )
                    ):
                        if b_id in nonrigid_blocks:
                            nonrigid_blocks[b_id]["y_shifts"] = np.vstack(
                                [nonrigid_blocks[b_id]["y_shifts"], bshift_y]
                            )
                            nonrigid_blocks[b_id]["y_std"] = np.nanstd(
                                nonrigid_blocks[b_id]["y_shifts"].flatten()
                            )
                            nonrigid_blocks[b_id]["x_shifts"] = np.vstack(
                                [nonrigid_blocks[b_id]["x_shifts"], bshift_x]
                            )
                            nonrigid_blocks[b_id]["x_std"] = np.nanstd(
                                nonrigid_blocks[b_id]["x_shifts"].flatten()
                            )
                        else:
                            nonrigid_blocks[b_id] = {
                                **key,
                                "block_id": b_id,
                                "block_y": b_y,
                                "block_x": b_x,
                                "block_z": np.full_like(b_x, plane),
                                "y_shifts": bshift_y,
                                "x_shifts": bshift_x,
                                "z_shifts": np.full(
                                    (
                                        len(suite2p_dataset.planes),
                                        len(bshift_x),
                                    ),
                                    0,
                                ),
                                "y_std": np.nanstd(bshift_y),
                                "x_std": np.nanstd(bshift_x),
                                "z_std": np.nan,
                            }

                # -- summary images --
                motion_correction_key = (
                    scan.ScanInfo.Field * Processing & key & field_keys[plane]
                ).fetch1("KEY")
                summary_images.append(
                    {
                        **motion_correction_key,
                        "ref_image": s2p.ref_image,
                        "average_image": s2p.mean_image,
                        "correlation_image": s2p.correlation_map,
                        "max_proj_image": s2p.max_proj_image,
                    }
                )

            self.insert1({**key, "motion_correct_channel": motion_correct_channel})
            if rigid_correction:
                self.RigidMotionCorrection.insert1(rigid_correction)
            if nonrigid_correction:
                self.NonRigidMotionCorrection.insert1(nonrigid_correction)
                self.Block.insert(nonrigid_blocks.values())
            self.Summary.insert(summary_images)
        elif method == "caiman":
            caiman_dataset = imaging_dataset

            self.insert1(
                {
                    **key,
                    "motion_correct_channel": caiman_dataset.alignment_channel,
                }
            )

            if caiman_dataset.is_pw_rigid:
                # -- non-rigid motion correction --
                (
                    nonrigid_correction,
                    nonrigid_blocks,
                ) = caiman_dataset.extract_pw_rigid_mc()
                nonrigid_correction.update(**key)
                nonrigid_blocks.update(**key)
                self.NonRigidMotionCorrection.insert1(nonrigid_correction)
                self.Block.insert(nonrigid_blocks)
            else:
                # -- rigid motion correction --
                rigid_correction = caiman_dataset.extract_rigid_mc()
                rigid_correction.update(**key)
                self.RigidMotionCorrection.insert1(rigid_correction)

            # -- summary images --
            summary_images = [
                {
                    **key,
                    **fkey,
                    "ref_image": ref_image,
                    "average_image": ave_img,
                    "correlation_image": corr_img,
                    "max_proj_image": max_img,
                }
                for fkey, ref_image, ave_img, corr_img, max_img in zip(
                    field_keys,
                    caiman_dataset.ref_image.transpose(2, 0, 1),
                    caiman_dataset.mean_image.transpose(2, 0, 1),
                    caiman_dataset.correlation_map.transpose(2, 0, 1),
                    caiman_dataset.max_proj_image.transpose(2, 0, 1),
                )
            ]
            self.Summary.insert(summary_images)
        else:
            raise NotImplementedError("Unknown/unimplemented method: {}".format(method))


# -------------- Segmentation --------------


@schema
class Segmentation(dj.Computed):
    """Result of the Segmentation process.

    Attributes:
        Processing (foreign key): Primary key from Processing.
    """

    definition = """# Different mask segmentations.
    -> Processing
    """

    class Mask(dj.Part):
        """Details of the masks identified from the Segmentation procedure.

        Attributes:
            Segmentation (foreign key): Primary key from Segmentation.
            mask (int): Unique mask ID.
            scan.Channel.proj(segmentation_channel='channel') (foreign key): Channel
                used for segmentation.
            mask_npix (int): Number of pixels in ROIs.
            mask_center_x (int): Center x coordinate in pixel.
            mask_center_y (int): Center y coordinate in pixel.
            mask_center_z (int): Center z coordinate in pixel.
            mask_xpix (longblob): X coordinates in pixels.
            mask_ypix (longblob): Y coordinates in pixels.
            mask_zpix (longblob): Z coordinates in pixels.
            mask_weights (longblob): Weights of the mask at the indices above.
        """

        definition = """ # A mask produced by segmentation.
        -> master
        mask               : smallint
        ---
        -> scan.Channel.proj(segmentation_channel='channel')  # channel used for segmentation
        mask_npix          : int       # number of pixels in ROIs
        mask_center_x      : int       # center x coordinate in pixel
        mask_center_y      : int       # center y coordinate in pixel
        mask_center_z=null : int       # center z coordinate in pixel
        mask_xpix          : longblob  # x coordinates in pixels
        mask_ypix          : longblob  # y coordinates in pixels
        mask_zpix=null     : longblob  # z coordinates in pixels
        mask_weights       : longblob  # weights of the mask at the indices above
        """

    def make(self, key):
        """Populate the Segmentation with the results parsed from analysis outputs."""

        method, imaging_dataset = get_loader_result(key, ProcessingTask)

        if method == "suite2p":
            suite2p_dataset = imaging_dataset

            # ---- iterate through all s2p plane outputs ----
            masks, cells = [], []
            for plane, s2p in suite2p_dataset.planes.items():
                mask_count = len(masks)  # increment mask id from all "plane"
                for mask_idx, (is_cell, cell_prob, mask_stat) in enumerate(
                    zip(s2p.iscell, s2p.cell_prob, s2p.stat)
                ):
                    masks.append(
                        {
                            **key,
                            "mask": mask_idx + mask_count,
                            "segmentation_channel": s2p.segmentation_channel,
                            "mask_npix": mask_stat["npix"],
                            "mask_center_x": mask_stat["med"][1],
                            "mask_center_y": mask_stat["med"][0],
                            "mask_center_z": mask_stat.get("iplane", plane),
                            "mask_xpix": mask_stat["xpix"],
                            "mask_ypix": mask_stat["ypix"],
                            "mask_zpix": np.full(
                                mask_stat["npix"],
                                mask_stat.get("iplane", plane),
                            ),
                            "mask_weights": mask_stat["lam"],
                        }
                    )
                    if is_cell:
                        cells.append(
                            {
                                **key,
                                "mask_classification_method": "suite2p_default_classifier",
                                "mask": mask_idx + mask_count,
                                "mask_type": "soma",
                                "confidence": cell_prob,
                            }
                        )

            self.insert1(key)
            self.Mask.insert(masks, ignore_extra_fields=True)

            if cells:
                MaskClassification.insert1(
                    {
                        **key,
                        "mask_classification_method": "suite2p_default_classifier",
                    },
                    allow_direct_insert=True,
                )
                MaskClassification.MaskType.insert(
                    cells, ignore_extra_fields=True, allow_direct_insert=True
                )
        elif method == "caiman":
            caiman_dataset = imaging_dataset

            # infer "segmentation_channel" - from params if available, else from caiman loader
            params = (ProcessingParamSet * ProcessingTask & key).fetch1("params")
            segmentation_channel = params.get(
                "segmentation_channel", caiman_dataset.segmentation_channel
            )

            masks, cells = [], []
            for mask in caiman_dataset.masks:
                masks.append(
                    {
                        **key,
                        "segmentation_channel": segmentation_channel,
                        "mask": mask["mask_id"],
                        "mask_npix": mask["mask_npix"],
                        "mask_center_x": mask["mask_center_x"],
                        "mask_center_y": mask["mask_center_y"],
                        "mask_center_z": mask["mask_center_z"],
                        "mask_xpix": mask["mask_xpix"],
                        "mask_ypix": mask["mask_ypix"],
                        "mask_zpix": mask["mask_zpix"],
                        "mask_weights": mask["mask_weights"],
                    }
                )
                if mask["accepted"]:
                    cells.append(
                        {
                            **key,
                            "mask_classification_method": "caiman_default_classifier",
                            "mask": mask["mask_id"],
                            "mask_type": "soma",
                        }
                    )

            self.insert1(key)
            self.Mask.insert(masks, ignore_extra_fields=True)

            if cells:
                MaskClassification.insert1(
                    {
                        **key,
                        "mask_classification_method": "caiman_default_classifier",
                    },
                    allow_direct_insert=True,
                )
                MaskClassification.MaskType.insert(
                    cells, ignore_extra_fields=True, allow_direct_insert=True
                )
        elif method == "extract":
            extract_dataset = imaging_dataset
            masks = [
                dict(
                    **key,
                    segmentation_channel=0,
                    mask=mask["mask_id"],
                    mask_npix=mask["mask_npix"],
                    mask_center_x=mask["mask_center_x"],
                    mask_center_y=mask["mask_center_y"],
                    mask_center_z=mask["mask_center_z"],
                    mask_xpix=mask["mask_xpix"],
                    mask_ypix=mask["mask_ypix"],
                    mask_zpix=mask["mask_zpix"],
                    mask_weights=mask["mask_weights"],
                )
                for mask in extract_dataset.load_results()
            ]

            self.insert1(key)
            self.Mask.insert(masks, ignore_extra_fields=True)
        else:
            raise NotImplementedError(f"Unknown/unimplemented method: {method}")


@schema
class MaskClassificationMethod(dj.Lookup):
    """Available mask classification methods.

    Attributes:
        mask_classification_method (str): Mask classification method.
    """

    definition = """
    mask_classification_method: varchar(48)
    """

    contents = zip(["suite2p_default_classifier", "caiman_default_classifier"])


@schema
class MaskClassification(dj.Computed):
    """Classes assigned to each mask.

    Attributes:
        Segmentation (foreign key): Primary key from Segmentation.
        MaskClassificationMethod (foreign key): Primary key from
            MaskClassificationMethod.
    """

    definition = """
    -> Segmentation
    -> MaskClassificationMethod
    """

    class MaskType(dj.Part):
        """Type assigned to each mask.

        Attributes:
            MaskClassification (foreign key): Primary key from MaskClassification.
            Segmentation.Mask (foreign key): Primary key from Segmentation.Mask.
            MaskType: Primary key from MaskType.
            confidence (float, optional): Confidence level of the mask classification.
        """

        definition = """
        -> master
        -> Segmentation.Mask
        ---
        -> MaskType
        confidence=null: float
        """

    def make(self, key):
        pass


# -------------- Activity Trace --------------


@schema
class Fluorescence(dj.Computed):
    """Fluorescence traces.

    Attributes:
        Segmentation (foreign key): Primary key from Segmentation.
    """

    definition = """# Fluorescence traces before spike extraction or filtering
    -> Segmentation
    """

    class Trace(dj.Part):
        """Traces obtained from segmented region of interests.

        Attributes:
            Fluorescence (foreign key): Primary key from Fluorescence.
            Segmentation.Mask (foreign key): Primary key from Segmentation.Mask.
            scan.Channel.proj(fluo_channel='channel') (int): The channel that this trace
                comes from.
            fluorescence (longblob): Fluorescence trace associated with this mask.
            neuropil_fluorescence (longblob, optional): Neuropil fluorescence trace.
        """

        definition = """
        -> master
        -> Segmentation.Mask
        -> scan.Channel.proj(fluo_channel='channel')  # The channel that this trace comes from
        ---
        fluorescence                : longblob  # Fluorescence trace associated with this mask
        neuropil_fluorescence=null  : longblob  # Neuropil fluorescence trace
        """

    def make(self, key):
        """Populate the Fluorescence with the results parsed from analysis outputs."""

        method, imaging_dataset = get_loader_result(key, ProcessingTask)

        if method == "suite2p":
            suite2p_dataset = imaging_dataset

            # ---- iterate through all s2p plane outputs ----
            fluo_traces, fluo_chn2_traces = [], []
            for s2p in suite2p_dataset.planes.values():
                mask_count = len(fluo_traces)  # increment mask id from all "plane"
                for mask_idx, (f, fneu) in enumerate(zip(s2p.F, s2p.Fneu)):
                    fluo_traces.append(
                        {
                            **key,
                            "mask": mask_idx + mask_count,
                            "fluo_channel": 0,
                            "fluorescence": f,
                            "neuropil_fluorescence": fneu,
                        }
                    )
                if len(s2p.F_chan2):
                    mask_chn2_count = len(
                        fluo_chn2_traces
                    )  # increment mask id from all planes
                    for mask_idx, (f2, fneu2) in enumerate(
                        zip(s2p.F_chan2, s2p.Fneu_chan2)
                    ):
                        fluo_chn2_traces.append(
                            {
                                **key,
                                "mask": mask_idx + mask_chn2_count,
                                "fluo_channel": 1,
                                "fluorescence": f2,
                                "neuropil_fluorescence": fneu2,
                            }
                        )

            self.insert1(key)
            self.Trace.insert(fluo_traces + fluo_chn2_traces)
        elif method == "caiman":
            caiman_dataset = imaging_dataset

            # infer "segmentation_channel" - from params if available, else from caiman loader
            params = (ProcessingParamSet * ProcessingTask & key).fetch1("params")
            segmentation_channel = params.get(
                "segmentation_channel", caiman_dataset.segmentation_channel
            )

            fluo_traces = []
            for mask in caiman_dataset.masks:
                fluo_traces.append(
                    {
                        **key,
                        "mask": mask["mask_id"],
                        "fluo_channel": segmentation_channel,
                        "fluorescence": mask["inferred_trace"],
                    }
                )

            self.insert1(key)
            self.Trace.insert(fluo_traces)
        elif method == "extract":
            extract_dataset = imaging_dataset

            fluo_traces = [
                {
                    **key,
                    "mask": mask_id,
                    "fluo_channel": 0,
                    "fluorescence": fluorescence,
                }
                for mask_id, fluorescence in enumerate(extract_dataset.T)
            ]

            self.insert1(key)
            self.Trace.insert(fluo_traces)

        else:
            raise NotImplementedError("Unknown/unimplemented method: {}".format(method))


@schema
class ActivityExtractionMethod(dj.Lookup):
    """Available activity extraction methods.

    Attributes:
        extraction_method (str): Extraction method.
    """

    definition = """# Activity extraction method
    extraction_method: varchar(32)
    """

    contents = zip(["suite2p_deconvolution", "caiman_deconvolution", "caiman_dff"])


@schema
class Activity(dj.Computed):
    """Inferred neural activity from fluorescence trace (e.g. dff, spikes, etc.).

    Attributes:
        Fluorescence (foreign key): Primary key from Fluorescence.
        ActivityExtractionMethod (foreign key): Primary key from
            ActivityExtractionMethod.
    """

    definition = """# Neural Activity
    -> Fluorescence
    -> ActivityExtractionMethod
    """

    class Trace(dj.Part):
        """Trace(s) for each mask.

        Attributes:
            Activity (foreign key): Primary key from Activity.
            Fluorescence.Trace (foreign key): Fluorescence.Trace.
            activity_trace (longblob): Neural activity from fluorescence trace.
        """

        definition = """
        -> master
        -> Fluorescence.Trace
        ---
        activity_trace: longblob
        """

    @property
    def key_source(self):
        suite2p_key_source = (
            Fluorescence
            * ActivityExtractionMethod
            * ProcessingParamSet.proj("processing_method")
            & 'processing_method = "suite2p"'
            & 'extraction_method LIKE "suite2p%"'
        )
        caiman_key_source = (
            Fluorescence
            * ActivityExtractionMethod
            * ProcessingParamSet.proj("processing_method")
            & 'processing_method = "caiman"'
            & 'extraction_method LIKE "caiman%"'
        )
        return suite2p_key_source.proj() + caiman_key_source.proj()

    def make(self, key):
        """Populate the Activity with the results parsed from analysis outputs."""

        method, imaging_dataset = get_loader_result(key, ProcessingTask)

        if method == "suite2p":
            if key["extraction_method"] == "suite2p_deconvolution":
                suite2p_dataset = imaging_dataset
                # ---- iterate through all s2p plane outputs ----
                spikes = [
                    dict(
                        key,
                        mask=mask_idx,
                        fluo_channel=0,
                        activity_trace=spks,
                    )
                    for mask_idx, spks in enumerate(
                        s
                        for plane in suite2p_dataset.planes.values()
                        for s in plane.spks
                    )
                ]

                self.insert1(key)
                self.Trace.insert(spikes)
        elif method == "caiman":
            caiman_dataset = imaging_dataset

            if key["extraction_method"] in (
                "caiman_deconvolution",
                "caiman_dff",
            ):
                attr_mapper = {
                    "caiman_deconvolution": "spikes",
                    "caiman_dff": "dff",
                }

                # infer "segmentation_channel" - from params if available, else from caiman loader
                params = (ProcessingParamSet * ProcessingTask & key).fetch1("params")
                segmentation_channel = params.get(
                    "segmentation_channel", caiman_dataset.segmentation_channel
                )

                self.insert1(key)
                self.Trace.insert(
                    dict(
                        key,
                        mask=mask["mask_id"],
                        fluo_channel=segmentation_channel,
                        activity_trace=mask[attr_mapper[key["extraction_method"]]],
                    )
                    for mask in caiman_dataset.masks
                )
        else:
            raise NotImplementedError("Unknown/unimplemented method: {}".format(method))


@schema
class ProcessingQualityMetrics(dj.Computed):
    """Quality metrics used to evaluate the results of the calcium imaging analysis pipeline.

    Attributes:
        Fluorescence (foreign key): Primary key from Fluorescence.
    """

    definition = """
    -> Fluorescence
    """

    class Mask(dj.Part):
        """Quality metrics used to evaluate the masks.

        Attributes:
            Fluorescence (foreign key): Primary key from Fluorescence.
            Segmentation.Mask (foreign key): Primary key from Segmentation.Mask.
            mask_area (float): Mask area in square micrometer.
            roundness (float): Roundness between 0 and 1. Values closer to 1 are rounder.
        """

        definition = """
        -> master
        -> Segmentation.Mask
        ---
        mask_area=null: float  # Mask area in square micrometer.
        roundness: float       # Roundness between 0 and 1. Values closer to 1 are rounder.
        """

    class Trace(dj.Part):
        """Quality metrics used to evaluate the fluorescence traces.

        Attributes:
            Fluorescence (foreign key): Primary key from Fluorescence.
            Fluorescence.Trace (foreign key): Primary key from Fluorescence.Trace.
            skewness (float): Skewness of the fluorescence trace.
            variance (float): Variance of the fluorescence trace.
        """

        definition = """
        -> master
        -> Fluorescence.Trace
        ---
        skewness: float   # Skewness of the fluorescence trace.
        variance: float   # Variance of the fluorescence trace.
        """

    def make(self, key):
        """Populate the ProcessingQualityMetrics table and its part tables."""
        from scipy.stats import skew

        (
            mask_xpixs,
            mask_ypixs,
            mask_weights,
            fluorescence,
            fluo_channels,
            mask_ids,
            mask_npix,
            px_height,
            px_width,
            um_height,
            um_width,
        ) = (Segmentation.Mask * scan.ScanInfo.Field * Fluorescence.Trace & key).fetch(
            "mask_xpix",
            "mask_ypix",
            "mask_weights",
            "fluorescence",
            "fluo_channel",
            "mask",
            "mask_npix",
            "px_height",
            "px_width",
            "um_height",
            "um_width",
        )

        norm_mean = lambda x: x.mean() / x.max()
        roundnesses = [
            norm_mean(np.linalg.eigvals(np.cov(x, y, aweights=w)))
            for x, y, w in zip(mask_xpixs, mask_ypixs, mask_weights)
        ]

        fluorescence = np.stack(fluorescence)

        self.insert1(key)

        self.Mask.insert(
            dict(key, mask=mask_id, mask_area=mask_area, roundness=roundness)
            for mask_id, mask_area, roundness in zip(
                mask_ids,
                mask_npix * (um_height / px_height) * (um_width / px_width),
                roundnesses,
            )
        )

        self.Trace.insert(
            dict(
                key,
                fluo_channel=fluo_channel,
                mask=mask_id,
                skewness=skewness,
                variance=variance,
            )
            for fluo_channel, mask_id, skewness, variance in zip(
                fluo_channels,
                mask_ids,
                skew(fluorescence, axis=1),
                fluorescence.std(axis=1),
            )
        )


# ---------------- Multi-plane Processing (per-plane basis) ----------------


@schema
class PerPlaneProcessingTask(dj.Manual):
    definition = """
    -> ProcessingTask
    plane_idx: int
    ---
    processing_output_dir: varchar(255)  #  Output directory of the processed scan relative to root data directory
    """


@schema
class PerPlaneProcessing(dj.Computed):
    definition = """
    -> PerPlaneProcessingTask
    ---
    processing_time     : datetime  # Time of generation of this set of processed, segmented results
    package_version=''  : varchar(16)
    channel=null          : int  # Channel used for this processing
    """

    def make(self, key):
        output_dir = (PerPlaneProcessingTask & key).fetch1("processing_output_dir")
        output_dir = find_full_path(get_imaging_root_data_dir(), output_dir)

        plane_idx = key["plane_idx"]
        acq_software = (scan.Scan & key).fetch1("acq_software")
        params, method = (ProcessingParamSet * ProcessingTask & key).fetch1(
            "params", "processing_method"
        )
        caiman_params = params
        sampling_rate = (scan.ScanInfo & key).fetch1("fps")
        channel = params.get("channel_to_process", 0)

        if acq_software == "PrairieView":
            from element_interface.prairie_view_loader import PrairieViewMeta

            image_file = (scan.ScanInfo.ScanFile & key).fetch("file_path", limit=1)[0]
            image_file = find_full_path(get_imaging_root_data_dir(), image_file)
            pv_dir = pathlib.Path(image_file).parent
            PVmeta = PrairieViewMeta(pv_dir)

            channel = (
                channel
                if PVmeta.meta["num_channels"] > 1
                else PVmeta.meta["channels"][0]
            )
            if method == "caiman":
                image_files = [
                    PVmeta.write_single_bigtiff(
                        plane_idx=plane_idx,
                        channel=channel,
                        output_dir=output_dir.parent,
                        caiman_compatible=True,
                    )
                ]
            else:
                image_files = [
                    pv_dir / f
                    for f in PVmeta.get_prairieview_filenames(
                        plane_idx=plane_idx,
                        channel=channel,
                    )
                ]
        else:
            raise NotImplementedError(
                f"Per-plane processing for {acq_software} scans is not yet supported in this pipeline."
            )

        if method == "caiman":
            from element_interface.run_caiman import run_caiman

            run_caiman(
                file_paths=[f.as_posix() for f in image_files],
                parameters=caiman_params,
                sampling_rate=sampling_rate,
                output_dir=output_dir.as_posix(),
                is3D=False,
            )
        else:
            raise NotImplementedError(
                f"Per-plane processing using {method} is not yet supported in this pipeline."
            )

        _, imaging_dataset = get_loader_result(key, PerPlaneProcessingTask)
        caiman_dataset = imaging_dataset
        key["processing_time"] = caiman_dataset.creation_time

        self.insert1({**key, "package_version": "", "channel": channel})


# ---------------- HELPER FUNCTIONS ----------------


_table_attribute_mapper = {
    "ProcessingTask": "processing_output_dir",
    "Curation": "curation_output_dir",
    "PerPlaneProcessingTask": "processing_output_dir",
}


def get_loader_result(key: dict, table: dj.Table) -> Callable:
    """Retrieve the processed imaging results from a suite2p or caiman loader.

    Args:
        key (dict): The `key` to one entry of ProcessingTask or Curation
        table (dj.Table): A datajoint table to retrieve the loaded results from (e.g.
            ProcessingTask, Curation)

    Raises:
        NotImplementedError: If the processing_method is different than 'suite2p' or
            'caiman'.

    Returns:
        A loader object of the loaded results (e.g. suite2p.Suite2p or caiman.CaImAn,
        see element-interface for more information on the loaders.)
    """
    method, output_dir = (ProcessingParamSet * table & key).fetch1(
        "processing_method", _table_attribute_mapper[table.__name__]
    )

    output_path = find_full_path(get_imaging_root_data_dir(), output_dir)

    if method == "suite2p" or (
        method == "extract" and table.__name__ == "MotionCorrection"
    ):
        from element_interface import suite2p_loader

        loaded_dataset = suite2p_loader.Suite2p(output_path)
    elif method == "caiman":
        from element_interface import caiman_loader

        loaded_dataset = caiman_loader.CaImAn(output_path)
    elif method == "extract":
        from element_interface import extract_loader

        loaded_dataset = extract_loader.EXTRACT(output_path)
    else:
        raise NotImplementedError("Unknown/unimplemented method: {}".format(method))

    return method, loaded_dataset<|MERGE_RESOLUTION|>--- conflicted
+++ resolved
@@ -473,9 +473,10 @@
                                 [f.as_posix() for f in image_files], output_dir=tmp_dir
                             )
                             image_files = tmp_dir.glob(f"*_chn{channel}.tif")
-<<<<<<< HEAD
                     elif acq_software == "PrairieView":
-                        from element_interface import PrairieViewMeta
+                        from element_interface.prairie_view_loader import (
+                                PrairieViewMeta,
+                            )
 
                         pv_dir = pathlib.Path(image_files[0]).parent
                         PVmeta = PrairieViewMeta(pv_dir)
@@ -492,21 +493,6 @@
                                 caiman_compatible=True,
                             )
                         ]
-=======
-                        elif acq_software == "PrairieView":
-                            from element_interface.prairie_view_loader import (
-                                PrairieViewMeta,
-                            )
-
-                            pv_dir = pathlib.Path(image_files[0]).parent
-                            PVmeta = PrairieViewMeta(pv_dir)
-                            image_files = [
-                                pv_dir / f
-                                for f in PVmeta.get_prairieview_files(
-                                    channel=caiman_params.get("channel_to_process", 0),
-                                )
-                            ]
->>>>>>> b5652047
 
                     run_caiman(
                         file_paths=[f.as_posix() for f in image_files],
