"""Package metadata."""
<<<<<<< HEAD
__version__ = "0.6.0"
=======
__version__ = "0.5.4"
>>>>>>> 605f91b9
<|MERGE_RESOLUTION|>--- conflicted
+++ resolved
@@ -1,6 +1,2 @@
 """Package metadata."""
-<<<<<<< HEAD
-__version__ = "0.6.0"
-=======
-__version__ = "0.5.4"
->>>>>>> 605f91b9
+__version__ = "0.5.4"