--- conflicted
+++ resolved
@@ -1,10 +1,5 @@
-<<<<<<< HEAD
 """
 Package metadata
 Update the Docker image tag in `docker-compose-test.yaml` to match
 """
-__version__ = '0.1.1'
-=======
-"""Package metadata."""
-__version__ = '0.1.0a2'
->>>>>>> ffc0e609
+__version__ = '0.1.0a2'